--- conflicted
+++ resolved
@@ -14,7 +14,6 @@
  */
  package com.amazonaws.services.dynamodbv2.transactions;
 
-<<<<<<< HEAD
 import java.util.Arrays;
 import java.util.Collections;
 import java.util.Comparator;
@@ -23,12 +22,10 @@
 import java.util.UUID;
 import java.util.concurrent.ConcurrentHashMap;
 
-import com.amazon.dax.client.dynamodbv2.AmazonDaxClient;
 import org.apache.commons.logging.Log;
 import org.apache.commons.logging.LogFactory;
 
-=======
->>>>>>> 8640f989
+import com.amazon.dax.client.dynamodbv2.AmazonDaxClient;
 import com.amazonaws.services.dynamodbv2.AmazonDynamoDB;
 import com.amazonaws.services.dynamodbv2.datamodeling.AttributeTransformer;
 import com.amazonaws.services.dynamodbv2.datamodeling.DynamoDBMapper;
@@ -104,15 +101,7 @@
     	this(client, daxClient, transactionTableName, itemImageTableName, DynamoDBMapperConfig.DEFAULT);
     }
 
-<<<<<<< HEAD
     public TransactionManager(AmazonDynamoDB client, AmazonDaxClient daxClient, String transactionTableName, String itemImageTableName, DynamoDBMapperConfig config) {
-=======
-    public TransactionManager(AmazonDynamoDB client, String transactionTableName, String itemImageTableName, DynamoDBMapperConfig config) {
-        this(client, transactionTableName, itemImageTableName, config, null);
-    }
-
-    public TransactionManager(AmazonDynamoDB client, String transactionTableName, String itemImageTableName, DynamoDBMapperConfig config, AttributeTransformer transformer) {
->>>>>>> 8640f989
         if(client == null) {
             throw new IllegalArgumentException("client must not be null");
         }
