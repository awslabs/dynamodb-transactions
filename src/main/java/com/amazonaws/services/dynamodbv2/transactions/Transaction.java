--- conflicted
+++ resolved
@@ -247,7 +247,6 @@
         GetItemResult result = new GetItemResult().withItem(item);
         return result;
     }
-<<<<<<< HEAD
     
     protected static GetItemResult getItem(GetItemRequest request, IsolationLevel isolationLevel, TransactionManager txManager) {
         if(isolationLevel == null) {
@@ -377,8 +376,10 @@
                 // switch the request to consistent read next time around, possibly read a stale item that is no longer locked
                 request.setConsistentRead(true);
             }
-=======
->>>>>>> 8640f989
+          // 5. Try again, it means that we weren't able to read the old item image (race with the old transaction completing perhaps)
+        }
+        throw new TransactionException(null, "Ran out of attempts to get a committed image of the item");
+    }
 
     public static void stripSpecialAttributes(Map<String, AttributeValue> item) {
         if(item == null) {
